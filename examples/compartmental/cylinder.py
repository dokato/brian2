--- conflicted
+++ resolved
@@ -5,11 +5,6 @@
 
 defaultclock.dt = 0.01*ms
 
-<<<<<<< HEAD
-#brian_prefs.codegen.target = 'weave'
-
-=======
->>>>>>> e5dad662
 # Morphology
 diameter = 1*um
 length = 300*um
@@ -29,17 +24,8 @@
 neuron = SpatialNeuron(morphology=morpho, model=eqs, Cm=Cm, Ri=Ri)
 neuron.v = EL
 
-<<<<<<< HEAD
 la = neuron.space_constant[0]
-print "Electrotonic length",la
-=======
-taum = Cm / gL # membrane time constant
-print "Time constant", taum
-rm = 1 / (gL * pi * diameter) # membrane resistance per unit length
-ra = (4 * Ri) / (pi * diameter**2) # axial resistance per unit length
-la = sqrt(rm / ra) # space length
-print "Characteristic length", la
->>>>>>> e5dad662
+print "Electrotonic length", la
 
 neuron.I[0] = 0.02*nA # injecting at the left end
 run(100*ms, report='text')
