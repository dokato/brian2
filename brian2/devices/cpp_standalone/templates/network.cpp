{% macro cpp_file() %}

#include "network.h"
#include<stdlib.h>
#include<iostream>
#include <ctime>
#include<utility>
{{ openmp_pragma('include') }}

#define Clock_epsilon 1e-14

Network::Network()
{
	t = 0.0;
}

void Network::clear()
{
	objects.clear();
}

void Network::add(Clock* clock, codeobj_func func)
{
#if defined(_MSC_VER) && (_MSC_VER>=1700)
	objects.push_back(std::make_pair<Clock*, codeobj_func>(std::move(clock), std::move(func)));
#else
	objects.push_back(std::make_pair<Clock*, codeobj_func>(clock, func));
#endif
}

void Network::run(const double duration, void (*report_func)(const double, const double, const double), const double report_period)
{
    {% if openmp_pragma('with_openmp') %}
    double start;
    {% else %}
	std::clock_t start, current;
	{% endif %}
    const double t_start = t;
	const double t_end = t + duration;
	double next_report_time = report_period;
	// compute the set of clocks
	compute_clocks();
	// set interval for all clocks

	for(std::set<Clock*>::iterator i=clocks.begin(); i!=clocks.end(); i++)
		(*i)->set_interval(t, t_end);

    {% if openmp_pragma('with_openmp') %}
    start = omp_get_wtime();
    {% else %}
	start = std::clock();
    {% endif %}
	if (report_func)
	{
	    report_func(0.0, 0.0, duration);
	}

	Clock* clock = next_clocks();
<<<<<<< HEAD
	{
		while(clock->running())
		{
			for(int i=0; i<objects.size(); i++)
			{
				{
					if (report_func)
		            {
                        {% if openmp_pragma('with_openmp') %}
                        const double elapsed = omp_get_wtime() - start;
                        {% else %}
		                current = std::clock();
                        const double elapsed = (double)((current - start) / CLOCKS_PER_SEC);
                        {% endif %}
		                if (elapsed > next_report_time)
		                {
		                    report_func(elapsed, (clock->t_()-t_start)/duration, duration);
		                    next_report_time += report_period;
		                }
		            }
		        }
				Clock *obj_clock = objects[i].first;
				// Only execute the object if it uses the right clock for this step
				if (curclocks.find(obj_clock) != curclocks.end())
				{
	                codeobj_func func = objects[i].second;
	                {{ openmp_pragma('parallel') }}
	                func();
				}
			}
			clock = next_clocks();
		}
        if (report_func)
        {
            {% if openmp_pragma('with_openmp') %}
            report_func(omp_get_wtime() - start, 1.0, duration);
            {% else %}
            current = std::clock();
            report_func((current - start) * CLOCKS_PER_SEC, 1.0, duration);
            {% endif %}
        }
=======

    while(clock->running())
    {
        for(int i=0; i<objects.size(); i++)
        {
            if (report_func)
            {
                {% if openmp_pragma('with_openmp') %}
                const double elapsed = omp_get_wtime() - start;
                {% else %}
                current = std::clock();
                const double elapsed = (double)((current - start) / CLOCKS_PER_SEC);
                {% endif %}
                if (elapsed > next_report_time)
                {
                    report_func(elapsed, (clock->t_()-t_start)/duration, duration);
                    next_report_time += report_period;
                }
            }
            Clock *obj_clock = objects[i].first;
            // Only execute the object if it uses the right clock for this step
            if (curclocks.find(obj_clock) != curclocks.end())
            {
                codeobj_func func = objects[i].second;
                func();
            }
        }
        for(std::set<Clock*>::iterator i=curclocks.begin(); i!=curclocks.end(); i++)
            (*i)->tick();
        clock = next_clocks();
    }

    if (report_func)
    {
        {% if openmp_pragma('with_openmp') %}
        report_func(omp_get_wtime() - start, 1.0, duration);
        {% else %}
        current = std::clock();
        report_func((double)(current - start)/({{ openmp_pragma('get_num_threads') }} * CLOCKS_PER_SEC), 1.0, duration);
        {% endif %}
    }
>>>>>>> c0443625
	t = t_end;
}

void Network::compute_clocks()
{
	clocks.clear();
	for(int i=0; i<objects.size(); i++)
	{
		Clock *clock = objects[i].first;
		clocks.insert(clock);
	}
}

Clock* Network::next_clocks()
{
	// find minclock, clock with smallest t value
	Clock *minclock = *clocks.begin();
	for(std::set<Clock*>::iterator i=clocks.begin(); i!=clocks.end(); i++)
	{
		Clock *clock = *i;
		if(clock->t_()<minclock->t_())
			minclock = clock;
	}
    // find set of equal clocks
    curclocks.clear();

    double t = minclock->t_();
    for(std::set<Clock*>::iterator i=clocks.begin(); i!=clocks.end(); i++)
    {
        Clock *clock = *i;
        double s = clock->t_();
        if(s==t || fabs(s-t)<=Clock_epsilon)
            curclocks.insert(clock);
    }
	return minclock;
}

{% endmacro %}

{% macro h_file() %}

#ifndef _BRIAN_NETWORK_H
#define _BRIAN_NETWORK_H

#include<vector>
#include<utility>
#include<set>
#include "brianlib/clocks.h"

typedef void (*codeobj_func)();

class Network
{
	std::set<Clock*> clocks, curclocks;
	void compute_clocks();
	Clock* next_clocks();
public:
	std::vector< std::pair< Clock*, codeobj_func > > objects;
	double t;

	Network();
	void clear();
	void add(Clock *clock, codeobj_func func);
	void run(const double duration, void (*report_func)(const double, const double, const double), const double report_period);
};

#endif

{% endmacro %}<|MERGE_RESOLUTION|>--- conflicted
+++ resolved
@@ -1,3 +1,4 @@
+{# IS_OPENMP_COMPATIBLE #}
 {% macro cpp_file() %}
 
 #include "network.h"
@@ -56,49 +57,6 @@
 	}
 
 	Clock* clock = next_clocks();
-<<<<<<< HEAD
-	{
-		while(clock->running())
-		{
-			for(int i=0; i<objects.size(); i++)
-			{
-				{
-					if (report_func)
-		            {
-                        {% if openmp_pragma('with_openmp') %}
-                        const double elapsed = omp_get_wtime() - start;
-                        {% else %}
-		                current = std::clock();
-                        const double elapsed = (double)((current - start) / CLOCKS_PER_SEC);
-                        {% endif %}
-		                if (elapsed > next_report_time)
-		                {
-		                    report_func(elapsed, (clock->t_()-t_start)/duration, duration);
-		                    next_report_time += report_period;
-		                }
-		            }
-		        }
-				Clock *obj_clock = objects[i].first;
-				// Only execute the object if it uses the right clock for this step
-				if (curclocks.find(obj_clock) != curclocks.end())
-				{
-	                codeobj_func func = objects[i].second;
-	                {{ openmp_pragma('parallel') }}
-	                func();
-				}
-			}
-			clock = next_clocks();
-		}
-        if (report_func)
-        {
-            {% if openmp_pragma('with_openmp') %}
-            report_func(omp_get_wtime() - start, 1.0, duration);
-            {% else %}
-            current = std::clock();
-            report_func((current - start) * CLOCKS_PER_SEC, 1.0, duration);
-            {% endif %}
-        }
-=======
 
     while(clock->running())
     {
@@ -126,8 +84,6 @@
                 func();
             }
         }
-        for(std::set<Clock*>::iterator i=curclocks.begin(); i!=curclocks.end(); i++)
-            (*i)->tick();
         clock = next_clocks();
     }
 
@@ -140,7 +96,6 @@
         report_func((double)(current - start)/({{ openmp_pragma('get_num_threads') }} * CLOCKS_PER_SEC), 1.0, duration);
         {% endif %}
     }
->>>>>>> c0443625
 	t = t_end;
 }
 
