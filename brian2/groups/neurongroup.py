'''
This model defines the `NeuronGroup`, the core of most simulations.
'''
import numpy as np
from numpy import array
import sympy

from brian2.equations.equations import (Equations, DIFFERENTIAL_EQUATION,
                                        STATIC_EQUATION, PARAMETER)
from brian2.equations.refractory import add_refractoriness
from brian2.stateupdaters.base import StateUpdateMethod
from brian2.codegen.languages import PythonLanguage
from brian2.memory import allocate_array
from brian2.core.preferences import brian_prefs
from brian2.core.base import BrianObject
from brian2.core.namespace import create_namespace
from brian2.core.specifiers import (ReadOnlyValue, AttributeValue, ArrayVariable,
                                    StochasticVariable, Subexpression, Index)
from brian2.core.spikesource import SpikeSource
from brian2.core.scheduler import Scheduler
from brian2.utils.logger import get_logger
from brian2.units.allunits import second
from brian2.units.fundamentalunits import Unit

from .group import Group, GroupCodeRunner

__all__ = ['NeuronGroup']

logger = get_logger(__name__)


class StateUpdater(GroupCodeRunner):
    '''
    The `GroupCodeRunner` that updates the state variables of a `NeuronGroup`
    at every timestep.
    '''
    def __init__(self, group, method):
        self.method_choice = method
        indices = {'_neuron_idx': Index('_neuron_idx', True)}
        
        GroupCodeRunner.__init__(self, group,
                                       group.language.template_state_update,
                                       indices=indices,
                                       when=(group.clock, 'groups'),
<<<<<<< HEAD
                                       name=group.name + '_stateupdater',
                                       check_units=False,
                                       template_specifiers=['_num_neurons'])
=======
                                       name=group.name+'_stateupdater*',
                                       check_units=False)        
>>>>>>> 0a334c3a

        self.method = StateUpdateMethod.determine_stateupdater(self.group.equations,
                                                               self.group.namespace,
                                                               self.group.specifiers,
                                                               method)
    
    def update_abstract_code(self):        
        
        self.method = StateUpdateMethod.determine_stateupdater(self.group.equations,
                                                               self.group.namespace,
                                                               self.group.specifiers,
                                                               self.method_choice)

        # Update the is_active variable for the refractory period mechanism
        self.abstract_code = 'is_active = 1* (t >= refractory_until)\n'
        
        self.abstract_code += self.method(self.group.equations,
                                          self.group.namespace,
                                          self.group.specifiers)


class Thresholder(GroupCodeRunner):
    '''
    The `GroupCodeRunner` that applies the threshold condition to the state
    variables of a `NeuronGroup` at every timestep and sets its ``spikes``
    and ``refractory_until`` attributes.
    '''
    def __init__(self, group):
        indices = {'_neuron_idx': Index('_neuron_idx', True)}
        GroupCodeRunner.__init__(self, group,
                                 group.language.template_threshold,
                                 indices=indices,
                                 when=(group.clock, 'thresholds'),
                                 name=group.name+'_thresholder*',
                                 # TODO: This information should be included in
                                 # the template instead
                                 template_specifiers=['t',
                                                      'refractory_until',
                                                      'refractory',
                                                      '_num_neurons'])
    
    def update_abstract_code(self):
        self.abstract_code = '_cond = ' + self.group.threshold
        
    def post_update(self, return_value):
        # Save the spikes in the NeuronGroup so others can use it
        self.group.spikes = return_value


class Resetter(GroupCodeRunner):
    '''
    The `GroupCodeRunner` that applies the reset statement(s) to the state
    variables of neurons that have spiked in this timestep.
    '''
    def __init__(self, group):
        indices = {'_neuron_idx': Index('_neuron_idx', False)}
        GroupCodeRunner.__init__(self, group,
                                 group.language.template_reset,
                                 indices=indices,
                                 when=(group.clock, 'resets'),
<<<<<<< HEAD
                                 name=group.name + '_resetter',
                                 template_specifiers=['_num_neurons',
                                                      '_spikes'])
=======
                                 name=group.name+'_resetter*',
                                 iterate_all=False,
                                 additional_specifiers=['_spikes'])
>>>>>>> 0a334c3a
    
    def update_abstract_code(self):
        self.abstract_code = self.group.reset


class NeuronGroup(BrianObject, Group, SpikeSource):
    '''
    Group of neurons
    
    In addition to the variable names you create, `NeuronGroup` will have an
    additional state variable ``refractory`` (in units of seconds) which 
    gives the absolute refractory period of the neuron. This value can be
    modified in the reset code. (TODO: more modifiability)
    
    Parameters
    ----------
    N : int
        Number of neurons in the group.
    equations : (str, `Equations`)
        The differential equations defining the group
    method : (str, function), optional
        The numerical integration method. Either a string with the name of a
        registered method (e.g. "euler") or a function that receives an
        `Equations` object and returns the corresponding abstract code. If no
        method is specified, a suitable method will be chosen automatically.
    threshold : str, optional
        The condition which produces spikes. Should be a single line boolean
        expression.
    reset : str, optional
        The (possibly multi-line) string with the code to execute on reset.
    namespace: dict, optional
        A dictionary mapping variable/function names to the respective objects.
        If no `namespace` is given, the "implicit" namespace, consisting of
        the local and global namespace surrounding the creation of the class,
        is used.
    dtype : (`dtype`, `dict`), optional
        The `numpy.dtype` that will be used to store the values, or
        `core.default_scalar_dtype` if not specified (`numpy.float64` by
        default).
    clock : Clock, optional
        The update clock to be used, or defaultclock if not specified.
    name : str, optional
        A unique name for the group, otherwise use ``neurongroup_0``, etc.
        
    Notes
    -----
    `NeuronGroup` contains a `StateUpdater`, `Thresholder` and `Resetter`, and
    these are run at the 'groups', 'thresholds' and 'resets' slots (i.e. the
    values of `Scheduler.when` take these values). The `Scheduler.order`
    attribute is set to 0 initially, but this can be modified using the
    attributes `state_updater`, `thresholder` and `resetter`.    
    '''
    def __init__(self, N, equations, method=None,
                 threshold=None,
                 reset=None,
                 namespace=None,
                 dtype=None, language=None,
                 clock=None, name='neurongroup*'):
        BrianObject.__init__(self, when=clock, name=name)

        try:
            self.N = N = int(N)
        except ValueError:
            if isinstance(N, str):
                raise TypeError("First NeuronGroup argument should be size, not equations.")
            raise
        if N < 1:
            raise ValueError("NeuronGroup size should be at least 1, was " + str(N))

        ##### Prepare and validate equations
        if isinstance(equations, basestring):
            equations = Equations(equations)
        if not isinstance(equations, Equations):
            raise TypeError(('equations has to be a string or an Equations '
                             'object, is "%s" instead.') % type(equations))
        # add refractoriness
        equations = add_refractoriness(equations)
        self.equations = equations

        logger.debug("Creating NeuronGroup of size {self.N}, "
                     "equations {self.equations}.".format(self=self))

        # Check flags
        equations.check_flags({DIFFERENTIAL_EQUATION: ('active'),
                               PARAMETER: ('constant')})

        ##### Setup the memory
        self.arrays = self._allocate_memory(dtype=dtype)

        #: The array of spikes from the most recent threshold operation
        self.spikes = array([], dtype=int)

        # Setup the namespace
        self.namespace = create_namespace(self.N, namespace)

        # Setup specifiers
        self.specifiers = self._create_specifiers()

        # Code generation (TODO: this should be refactored and modularised)
        # Temporary, set default language to Python
        if language is None:
            language = PythonLanguage()
        self.language = language

        # All of the following will be created in pre_run
        
        #: The threshold condition
        self.threshold = threshold
        
        #: The reset statement(s)
        self.reset = reset
        
        #: The state update method selected by the user
        self.method_choice = method
        
        #: Performs thresholding step, sets the value of `spikes`
        self.thresholder = None
        if self.threshold is not None:
            self.thresholder = Thresholder(self)
            

        #: Resets neurons which have spiked (`spikes`)
        self.resetter = None
        if self.reset is not None:
            self.resetter = Resetter(self)

        # We try to run a pre_run already now. This might fail because of an
        # incomplete namespace but if the namespace is already complete we
        # can spot unit or syntax errors already here, at creation time.
        try:
            self.pre_run(None)
        except KeyError:
            pass

        #: Performs numerical integration step
        self.state_updater = StateUpdater(self, method)

        # Creation of contained_objects that do the work
        self.contained_objects.append(self.state_updater)
        if self.thresholder is not None:
            self.contained_objects.append(self.thresholder)
        if self.resetter is not None:
            self.contained_objects.append(self.resetter)

        # Activate name attribute access
        Group.__init__(self)

    def __len__(self):
        '''
        Return number of neurons in the group.
        '''
        return self.N


    def _allocate_memory(self, dtype=None):
        # Allocate memory (TODO: this should be refactored somewhere at some point)
        arrayvarnames = set(eq.varname for eq in self.equations.itervalues() if
                            eq.type in (DIFFERENTIAL_EQUATION,
                                           PARAMETER))
        arrays = {}
        for name in arrayvarnames:
            if isinstance(dtype, dict):
                curdtype = dtype[name]
            else:
                curdtype = dtype
            if curdtype is None:
                curdtype = brian_prefs['core.default_scalar_dtype']
            arrays[name] = allocate_array(self.N, dtype=curdtype)
        logger.debug("NeuronGroup memory allocated successfully.")
        return arrays


    def runner(self, code, when=None, name=None):
        '''
        Returns a `CodeRunner` that runs abstract code in the groups namespace
        
        Parameters
        ----------
        code : str
            The abstract code to run.
        when : `Scheduler`, optional
            When to run, by default in the 'start' slot with the same clock as
            the group.
        name : str, optional
            A unique name, if non is given the name of the group appended with
            'runner', 'runner_1', etc. will be used. If a name is given
            explicitly, it will be used as given (i.e. the group name will not
            be prepended automatically).
        '''
        if when is None:  # TODO: make this better with default values
            when = Scheduler(clock=self.clock)
        else:
            raise NotImplementedError

        if name is None:
            name = self.name + '_runner*'

        runner = GroupCodeRunner(self, self.language.template_state_update,
                                 code=code, name=name, when=when)
        return runner

    def _create_specifiers(self):
        '''
        Create the specifiers dictionary for this `NeuronGroup`, containing
        entries for the equation variables and some standard entries.
        '''
        # Standard specifiers always present
        s = {'_num_neurons': ReadOnlyValue('_num_neurons', Unit(1), np.int, self.N),
             '_spikes' : AttributeValue('_spikes', Unit(1), np.int, self, 'spikes'),
             't': AttributeValue('t',  second, np.float64, self.clock, 't_'),
             'dt': AttributeValue('dt', second, np.float64, self.clock, 'dt_', constant=True)}

        # First add all the differential equations and parameters, because they
        # may be referred to by static equations
        for eq in self.equations.itervalues():
            if eq.type in (DIFFERENTIAL_EQUATION, PARAMETER):
                array = self.arrays[eq.varname]
                constant = ('constant' in eq.flags)
                s.update({eq.varname: ArrayVariable(eq.varname,
                                                    eq.unit,
                                                    array.dtype,
                                                    array,
                                                    '_neuron_idx',
                                                    constant)})
        
            elif eq.type == STATIC_EQUATION:
                s.update({eq.varname: Subexpression(eq.varname, eq.unit,
                                                    brian_prefs['core.default_scalar_dtype'],
                                                    str(eq.expr),
                                                    s,
                                                    self.namespace)})
            else:
                raise AssertionError('Unknown type of equation: ' + eq.eq_type)


        # Stochastic variables
        for xi in self.equations.stochastic_variables:
            s.update({xi: StochasticVariable(xi)})

        return s

    def pre_run(self, namespace):
    
        # Update the namespace information in the specifiers in case the
        # namespace was not specified explicitly defined at creation time
        # Note that values in the explicit namespace might still change
        # between runs, but the Subexpression stores a reference to 
        # self.namespace so these changes are taken into account automatically
        if not self.namespace.is_explicit:
            for spec in self.specifiers.itervalues():
                if isinstance(spec, Subexpression):
                    spec.additional_namespace = namespace

        # Check units
        self.equations.check_units(self.namespace, self.specifiers,
                                   namespace)
    
    def _repr_html_(self):
        text = [r'NeuronGroup "%s" with %d neurons.<br>' % (self.name, self.N)]
        text.append(r'<b>Model:</b><nr>')
        text.append(sympy.latex(self.equations))
        text.append(r'<b>Integration method:</b><br>')
        text.append(sympy.latex(self.state_updater.method)+'<br>')
        if self.threshold is not None:
            text.append(r'<b>Threshold condition:</b><br>')
            text.append('<code>%s</code><br>' % str(self.threshold))
            text.append('')
        if self.reset is not None:
            text.append(r'<b>Reset statement:</b><br>')            
            text.append(r'<code>%s</code><br>' % str(self.reset))
            text.append('')
                    
        return '\n'.join(text)<|MERGE_RESOLUTION|>--- conflicted
+++ resolved
@@ -42,14 +42,9 @@
                                        group.language.template_state_update,
                                        indices=indices,
                                        when=(group.clock, 'groups'),
-<<<<<<< HEAD
-                                       name=group.name + '_stateupdater',
+                                       name=group.name + '_stateupdater*',
                                        check_units=False,
                                        template_specifiers=['_num_neurons'])
-=======
-                                       name=group.name+'_stateupdater*',
-                                       check_units=False)        
->>>>>>> 0a334c3a
 
         self.method = StateUpdateMethod.determine_stateupdater(self.group.equations,
                                                                self.group.namespace,
@@ -110,15 +105,8 @@
                                  group.language.template_reset,
                                  indices=indices,
                                  when=(group.clock, 'resets'),
-<<<<<<< HEAD
-                                 name=group.name + '_resetter',
-                                 template_specifiers=['_num_neurons',
-                                                      '_spikes'])
-=======
-                                 name=group.name+'_resetter*',
-                                 iterate_all=False,
-                                 additional_specifiers=['_spikes'])
->>>>>>> 0a334c3a
+                                 name=group.name + '_resetter*',
+                                 template_specifiers=['_spikes'])
     
     def update_abstract_code(self):
         self.abstract_code = self.group.reset
