--- conflicted
+++ resolved
@@ -64,16 +64,8 @@
         elif isinstance(ref, Quantity):
             self.abstract_code = 'not_refractory = (t - lastspike) > %f\n' % ref
         else:
-<<<<<<< HEAD
             namespace = self.group.namespace
             unit = parse_expression_unit(str(ref), namespace, self.group.specifiers)
-=======
-            namespace = dict(self.group.namespace)
-            if additional_namespace is not None:
-                namespace.update(additional_namespace[1])
-            unit = parse_expression_unit(str(ref), namespace,
-                                         self.group.specifiers)
->>>>>>> b61cca6c
             if have_same_dimensions(unit, second):
                 self.abstract_code = 'not_refractory = (t - lastspike) > %s\n' % ref
             elif have_same_dimensions(unit, Unit(1)):
@@ -377,13 +369,9 @@
                                                     array.dtype,
                                                     array,
                                                     '_neuron_idx',
-<<<<<<< HEAD
-                                                    self,
-                                                    constant)})
-=======
+                                                    self,                                                    
                                                     constant,
                                                     eq.is_bool)})
->>>>>>> b61cca6c
         
             elif eq.type == STATIC_EQUATION:
                 s.update({eq.varname: Subexpression(eq.varname, eq.unit,
