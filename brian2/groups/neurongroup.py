import weakref

import numpy as np
from numpy import array

from brian2.equations.equations import (Equations, DIFFERENTIAL_EQUATION,
                                        STATIC_EQUATION, PARAMETER)
from brian2.equations.refractory import add_refractoriness
from brian2.stateupdaters.integration import euler
from brian2.codegen.languages import PythonLanguage
from brian2.codegen.specifiers import (Value, AttributeValue, ArrayVariable,
                                       Subexpression, Index)
from brian2.memory import allocate_array
from brian2.core.preferences import brian_prefs
from brian2.core.base import BrianObject
from brian2.core.namespace import ObjectWithNamespace
from brian2.core.spikesource import SpikeSource
from brian2.core.scheduler import Scheduler
from brian2.utils.logger import get_logger
from brian2.groups.group import Group
from brian2.units.allunits import second

__all__ = ['NeuronGroup',
           'CodeRunner']

logger = get_logger(__name__)

class CodeRunner(BrianObject):
    '''
    Runs a code object on an update schedule.
    
    Inserts the current time and dt into the namespace at each step.
    '''
    basename = 'code_runner'
    def __init__(self, codeobj, init=None, pre=None, post=None,
                 when=None, name=None):
        BrianObject.__init__(self, when=when, name=name)
        self.codeobj = codeobj
        self.pre = pre
        self.post = post
        if init is not None:
            init(self)

    def update(self):
        if self.pre is not None:
            self.pre(self)
        self.codeobj()
        if self.post is not None:
            self.post(self)


class NeuronGroupCodeRunner(CodeRunner):
    def __init__(self, group, codeobj, when=None, name=None):
        CodeRunner.__init__(self, codeobj, when=when, name=name)
        self.group = weakref.proxy(group)
        self.prepared = False

    def prepare(self):
        if not self.prepared:
            self.is_active = self.group.is_active_
            self.refractory_until = self.group.refractory_until_
            self.refractory = self.group.refractory_
            self.prepared = True


class StateUpdater(NeuronGroupCodeRunner):
    def update(self):
        self.prepare()
        self.is_active[:] = self.clock.t_ >= self.refractory_until
        NeuronGroupCodeRunner.update(self)


class Thresholder(NeuronGroupCodeRunner):
    def update(self):
        self.prepare()
        NeuronGroupCodeRunner.update(self)
        numspikes = self.group._num_spikes[0]
        spikes = self.group._spikes_space[:numspikes]
        spikes = spikes[array(self.is_active[spikes], dtype=bool)]
        self.group.spikes = spikes
        self.refractory_until[spikes] = self.clock.t_ + self.refractory[spikes]


class Resetter(NeuronGroupCodeRunner):
    def update(self):
        self.prepare()
        NeuronGroupCodeRunner.update(self)


class NeuronGroup(ObjectWithNamespace, BrianObject, Group, SpikeSource):
    '''
    Group of neurons
    
    In addition to the variable names you create, `NeuronGroup` will have an
    additional state variable ``refractory`` (in units of seconds) which 
    gives the absolute refractory period of the neuron. This value can be
    modified in the reset code. (TODO: more modifiability)
    
    Parameters
    ----------
    N : int
        Number of neurons in the group.
    equations : (str, `Equations`)
        The differential equations defining the group
    method : ?, optional
        The numerical integration method.
    threshold : str, optional
        The condition which produces spikes. Should be a single line boolean
        expression.
    reset : str, optional
        The (possibly multi-line) string with the code to execute on reset.
    namespace: dict, optional
        A dictionary mapping variable/function names to the respective objects.
        If no `namespace` is given, the "implicit" namespace, consisting of
        the local and global namespace surrounding the creation of the class,
        is used.
    dtype : (`dtype`, `dict`), optional
        The `numpy.dtype` that will be used to store the values, or
        :bpref:`core.default_scalar_dtype` if not specified (`numpy.float64` by
        default).
    clock : Clock, optional
        The update clock to be used, or defaultclock if not specified.
    name : str, optional
        A unique name for the group, otherwise use ``neurongroup_0``, etc.
        
    Notes
    -----
    
    `NeuronGroup` contains a `StateUpdater`, `Thresholder` and `Resetter`, and
    these are run at the 'groups', 'thresholds' and 'resets' slots (i.e. the
    values of `Scheduler.when` take these values). The `Scheduler.order`
    attribute is set to 0 initially, but this can be modified using the
    attributes `state_updater`, `thresholder` and `resetter`.    
    '''
    basename = 'neurongroup'
    def __init__(self, N, equations, method=euler,
                 threshold=None,
                 reset=None,
                 namespace=None,
                 dtype=None, language=None,
                 clock=None, name=None):
        BrianObject.__init__(self, when=clock, name=name)
        ##### VALIDATE ARGUMENTS AND STORE ATTRIBUTES
        self.method = method
        try:
            self.N = N = int(N)
        except ValueError:
            if isinstance(N, str):
                raise TypeError("First NeuronGroup argument should be size, not equations.")
            raise
        if N < 1:
            raise ValueError("NeuronGroup size should be at least 1, was " + str(N))

        ##### Prepare and validate equations
        if isinstance(equations, basestring):
            equations = Equations(equations)
        if not isinstance(equations, Equations):
            raise ValueError(('equations has to be a string or an Equations '
                              'object, is "%s" instead.') % type(equations))
        # add refractoriness
        equations = add_refractoriness(equations)
        self.equations = equations

        logger.debug("Creating NeuronGroup of size {self.N}, "
                     "equations {self.equations}.".format(self=self))

        # Check flags
        equations.check_flags({DIFFERENTIAL_EQUATION: ('active'),
                               PARAMETER: ('constant')})

        ##### Setup the memory
        self.arrays = self.allocate_memory(dtype=dtype)

        # Setup specifiers
        self.specifiers = self.create_specifiers()

        # Setup the namespace
        self._namespace = self.create_namespace(self.specifiers, namespace)

        # Setup units
        self.units = self.equations.units

        # : The array of spikes from the most recent threshold operation
        self.spikes = array([], dtype=int)

        # Code generation (TODO: this should be refactored and modularised)
        # Temporary, set default language to Python
        if language is None:
            language = PythonLanguage()
        self.language = language

        # : Performs numerical integration step
        self.state_updater = self.create_state_updater()
        # : Performs thresholding step, sets the value of `spikes`
        self.thresholder = self.create_thresholder(threshold)
        # : Resets neurons which have spiked (`spikes`)
        self.resetter = self.create_resetter(reset)

        # Creation of contained_objects that do the work
        self.contained_objects.append(self.state_updater)
        if self.thresholder is not None:
            self.contained_objects.append(self.thresholder)
        if self.resetter is not None:
            self.contained_objects.append(self.resetter)

        # Activate name attribute access
        Group.__init__(self)


    def __len__(self):
        '''
        Return number of neurons in the group.
        '''
        return self.N


    def allocate_memory(self, dtype=None):
        # Allocate memory (TODO: this should be refactored somewhere at some point)
        arrayvarnames = set(eq.varname for eq in self.equations.itervalues() if
                            eq.eq_type in (DIFFERENTIAL_EQUATION,
                                           PARAMETER))
        arrays = {}
        for name in arrayvarnames:
            if isinstance(dtype, dict):
                curdtype = dtype[name]
            else:
                curdtype = dtype
            if curdtype is None:
<<<<<<< HEAD
                curdtype = brian_prefs.default_scalar_dtype
            arrays[name] = allocate_array(self.N, dtype=curdtype)
=======
                curdtype = brian_prefs['core.default_scalar_dtype']
            self.dtypes[name] = curdtype
        logger.debug("NeuronGroup dtypes: "+", ".join(name+'='+str(dtype) for name, dtype in self.dtypes.iteritems()))

    def allocate_memory(self, dtype=None):
        # Allocate memory (TODO: this should be refactored somewhere at some point)
        self.arrays = {}
        for name, curdtype in self.dtypes.iteritems():
            self.arrays[name] = allocate_array(self.N, dtype=curdtype)
>>>>>>> 2d842fce
        logger.debug("NeuronGroup memory allocated successfully.")
        return arrays


    def create_codeobj(self, name, code, template=None, iterate_all=True):
        ''' A little helper function to reduce the amount of repetition when
        calling the language's create_codeobj (always pass self.specifiers and
        self.namespace).
        '''
        return self.language.create_codeobj(name,
                                            code,
                                            self.specifiers,
                                            self.namespace,
                                            template,
                                            indices={'_neuron_idx':
                                                     Index(iterate_all)})

<<<<<<< HEAD
=======
    def create_codeobj(self, name, abstract_code, specs, template_method,
                       additional_namespace={}):
        lang = self.language
        logger.debug("NeuronGroup "+name+" abstract code:\n"+abstract_code)
        innercode = translate(abstract_code, specs,
                              brian_prefs['core.default_scalar_dtype'],
                              lang)
        logger.debug("NeuronGroup "+name+" inner code:\n"+str(innercode))
        code = lang.apply_template(innercode, template_method())
        logger.debug("NeuronGroup "+name+" code:\n"+str(code))
        codeobj = lang.code_object(code, specs)
        namespace = {}
        for name, arr in self.arrays.iteritems():
            namespace['_array_'+name] = arr
        if not hasattr(self, 'namespace'):
            self.namespace = namespace
        self.namespace.update(**additional_namespace)
        self.namespace['_num_neurons'] = self.N
        self.namespace['dt'] = self.clock.dt_
        self.namespace['t'] = self.clock.t_
        codeobj.compile(self.namespace)
        return codeobj
            
>>>>>>> 2d842fce
    def create_state_updater(self):

        codeobj = self.create_codeobj("state updater",
                                      self.abstract_code,
                                      self.language.template_state_update
                                      )

        state_updater = StateUpdater(self, codeobj,
                                     name=self.name + '_state_updater',
                                     when=(self.clock, 'groups'))
        return state_updater

    def runner(self, code, init=None, pre=None, post=None,
               when=None, name=None,
               level=0):
        '''
        Returns a `CodeRunner` that runs abstract code in the groups namespace
        
        Parameters
        ----------
        code : str
            The abstract code to run.
        init, pre, post : function, optional
            See `CodeRunner`
        when : Scheduler
            When to run, by default in the 'start' slot with the same clock as
            the group.
        name : str
            A unique name, by default the name of the group appended with
            'runner_0', 'runner_1', etc.
        level : int, optional
            How many levels up the stack to go to find values of variables.
        '''
        if when is None:  # TODO: make this better with default values
            when = Scheduler(clock=self.clock)
        else:
            raise NotImplementedError
        if name is None:
            if not hasattr(self, 'num_runners'):
                self.num_runners = 0
            name = self.name + '_runner_' + str(self.num_runners)
            self.num_runners += 1

        codeobj = self.create_codeobj("runner",
                                      code,
                                      self.language.template_state_update,
                                      )
        runner = CodeRunner(codeobj, name=name, when=when,
                            init=init, pre=pre, post=post)
        return runner

    def create_thresholder(self, threshold):
        if threshold is None:
            return None

        # These are used in the threshold to set self._spikes in the end,
        # see the update method of the `Tresholder` object
        self._spikes_space = np.zeros(self.N, dtype=np.int)
        self._num_spikes = np.zeros(1, dtype=np.int)
        self.specifiers.update({
                                'spikes_space': ArrayVariable('spikes_space',
                                                              np.int,
                                                              self._spikes_space,
                                                              '_neuron_idx'),
                                'num_spikes': ArrayVariable('num_spikes',
                                                            np.int,
                                                            self._num_spikes,
                                                            None)})

        abstract_code = '_cond = ' + threshold

        codeobj = self.create_codeobj("thresholder",
                                      abstract_code,
                                      self.language.template_threshold
                                      )
        thresholder = Thresholder(self, codeobj,
                                  name=self.name + '_thresholder',
                                  when=(self.clock, 'thresholds'))
        return thresholder

    def create_resetter(self, reset):
        if reset is None:
            return None

        abstract_code = reset

        codeobj = self.create_codeobj("resetter",
                                      abstract_code,
                                      self.language.template_reset,
                                      iterate_all=False
                                      )
        resetter = Resetter(self, codeobj,
                            name=self.name + '_resetter',
                            when=(self.clock, 'resets'))
        return resetter

    def create_specifiers(self):
        # Standard specifiers always present
        s = {'_num_neurons': Value(np.float64, self.N),
             '_spikes' : AttributeValue(np.int, self, 'spikes'),
             't': AttributeValue(np.float64, self.clock, 't_'),
             'dt': AttributeValue(np.float64, self.clock, 'dt_')}

        # TODO: What about xi?
        for eq in self.equations.itervalues():
            if eq.eq_type in (DIFFERENTIAL_EQUATION, PARAMETER):
                array = self.arrays[eq.varname]
                s.update({eq.varname: ArrayVariable(eq.varname,
                                                    array.dtype,
                                                    array,
                                                    '_neuron_idx')})
            elif eq.eq_type == STATIC_EQUATION:
                s.update({eq.varname: Subexpression(str(eq.expr))})
            else:
                raise AssertionError('Unknown equation type "%s"' % eq.eq_type)

        return s

    abstract_code = property(lambda self: self.method(self.equations))


if __name__ == '__main__':
    from pylab import *
    from brian2 import *
    from brian2.codegen.languages import *
    import time

    N = 100
    tau = 10 * ms
    eqs = '''
    dV/dt = (2*volt-V)/tau : volt (active)
    Vt : volt
    '''
    threshold = 'V>Vt'
    reset = 'V = 0*volt'
    G = NeuronGroup(N, eqs,
                    threshold=threshold,
                    reset=reset,
                    language=PythonLanguage()
                    # language=NumexprPythonLanguage(),
                    )
    G.refractory = 5 * ms
    Gmid = Subgroup(G, 40, 80)

    G.Vt = 1 * volt
    runner = G.runner('Vt = 1*volt-(t/second)*5*volt')

    G.V = rand(N)

    statemon = StateMonitor(G, 'V', record=range(3))
    spikemon = SpikeMonitor(Gmid)

    start = time.time()
    run(1 * ms)
    print 'Initialise time:', time.time() - start
    start = time.time()
    run(99 * ms)
    print 'Runtime:', time.time() - start
    subplot(121)
    plot(statemon.t, statemon.V)
    subplot(122)
    plot(spikemon.t, spikemon.i, '.k')
    show()<|MERGE_RESOLUTION|>--- conflicted
+++ resolved
@@ -226,20 +226,8 @@
             else:
                 curdtype = dtype
             if curdtype is None:
-<<<<<<< HEAD
-                curdtype = brian_prefs.default_scalar_dtype
+                curdtype = brian_prefs['core.default_scalar_dtype']
             arrays[name] = allocate_array(self.N, dtype=curdtype)
-=======
-                curdtype = brian_prefs['core.default_scalar_dtype']
-            self.dtypes[name] = curdtype
-        logger.debug("NeuronGroup dtypes: "+", ".join(name+'='+str(dtype) for name, dtype in self.dtypes.iteritems()))
-
-    def allocate_memory(self, dtype=None):
-        # Allocate memory (TODO: this should be refactored somewhere at some point)
-        self.arrays = {}
-        for name, curdtype in self.dtypes.iteritems():
-            self.arrays[name] = allocate_array(self.N, dtype=curdtype)
->>>>>>> 2d842fce
         logger.debug("NeuronGroup memory allocated successfully.")
         return arrays
 
@@ -257,32 +245,6 @@
                                             indices={'_neuron_idx':
                                                      Index(iterate_all)})
 
-<<<<<<< HEAD
-=======
-    def create_codeobj(self, name, abstract_code, specs, template_method,
-                       additional_namespace={}):
-        lang = self.language
-        logger.debug("NeuronGroup "+name+" abstract code:\n"+abstract_code)
-        innercode = translate(abstract_code, specs,
-                              brian_prefs['core.default_scalar_dtype'],
-                              lang)
-        logger.debug("NeuronGroup "+name+" inner code:\n"+str(innercode))
-        code = lang.apply_template(innercode, template_method())
-        logger.debug("NeuronGroup "+name+" code:\n"+str(code))
-        codeobj = lang.code_object(code, specs)
-        namespace = {}
-        for name, arr in self.arrays.iteritems():
-            namespace['_array_'+name] = arr
-        if not hasattr(self, 'namespace'):
-            self.namespace = namespace
-        self.namespace.update(**additional_namespace)
-        self.namespace['_num_neurons'] = self.N
-        self.namespace['dt'] = self.clock.dt_
-        self.namespace['t'] = self.clock.t_
-        codeobj.compile(self.namespace)
-        return codeobj
-            
->>>>>>> 2d842fce
     def create_state_updater(self):
 
         codeobj = self.create_codeobj("state updater",
