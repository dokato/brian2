--- conflicted
+++ resolved
@@ -201,14 +201,6 @@
             language = PythonLanguage()
         self.language = language
 
-<<<<<<< HEAD
-        #: The threshold condition given by the user
-        self.threshold = threshold
-
-        #: Performs thresholding step, sets the value of `spikes`
-        self.thresholder = self._create_thresholder(threshold)
-
-=======
         # All of the following will be created in pre_run
         
         #: The threshold condition
@@ -225,7 +217,7 @@
         if self.threshold is not None:
             self.thresholder = Thresholder(self)
             
->>>>>>> 4c07014a
+
         #: Resets neurons which have spiked (`spikes`)
         self.resetter = None
         if self.reset is not None:
@@ -328,31 +320,9 @@
                                                     array.dtype,
                                                     array,
                                                     '_neuron_idx',
-<<<<<<< HEAD
                                                     constant)})
         
-        # Now go through the static equations in the correct order, i.e. each
-        # static equation only depends on state variables (differential
-        # equations or parameters) or *previous* static equations 
-        for eq in self.equations.ordered:        
-            if eq.type == STATIC_EQUATION:
-                # all external identifiers
-                identifiers = eq.identifiers - self.equations.names - set(s.keys())
-                resolved_namespace = self.namespace.resolve_all(identifiers)
-                
-                # because we are going through the equations that are already
-                # ordered, subexpressions only need information about specifiers
-                # that are already in the specifiers dictionary at this point.
-                # To avoid circular references, we create a copy of the
-                # specifiers dictionary that only contains weak references, so
-                # it does not prevent them from being garbage collected
-                specifiers_copy = {}
-                for k, v in s.iteritems():
-                    specifiers_copy[k] = weakref.proxy(v)
-=======
-                                                    constant)})        
-            elif eq.eq_type == STATIC_EQUATION:
->>>>>>> 4c07014a
+            elif eq.type == STATIC_EQUATION:
                 s.update({eq.varname: Subexpression(eq.varname, eq.unit,
                                                     brian_prefs['core.default_scalar_dtype'],
                                                     str(eq.expr),
@@ -369,10 +339,20 @@
         return s
 
     def pre_run(self, namespace):
-
-<<<<<<< HEAD
-    abstract_code = property(lambda self: self.method(self.equations))
-
+    
+        # Update the namespace information in the specifiers in case the
+        # namespace was not specified explicitly defined at creation time
+        # Note that values in the explicit namespace might still change
+        # between runs, but the Subexpression stores a reference to 
+        # self.namespace so these changes are taken into account automatically
+        if not self.namespace.is_explicit:
+            for spec in self.specifiers.itervalues():
+                if isinstance(spec, Subexpression):
+                    spec.additional_namespace = namespace
+
+        # Check units
+        self.equations.check_units(self.namespace, self.specifiers,
+                                   namespace)
     
     def _repr_html_(self):
         text = [r'NeuronGroup "%s" with %d neurons.<br>' % (self.name, self.N)]
@@ -389,26 +369,4 @@
             text.append(r'<code>%s</code><br>' % str(self.reset))
             text.append('')
                     
-        return '\n'.join(text)
-        
-    
-if __name__ == '__main__':
-    from pylab import *
-    from brian2 import *
-    from brian2.codegen.languages import *
-    import time
-=======
-        # Update the namespace information in the specifiers in case the
-        # namespace was not specified explicitly defined at creation time
-        # Note that values in the explicit namespace might still change
-        # between runs, but the Subexpression stores a reference to 
-        # self.namespace so these changes are taken into account automatically
-        if not self.namespace.is_explicit:
-            for spec in self.specifiers.itervalues():
-                if isinstance(spec, Subexpression):
-                    spec.additional_namespace = namespace
->>>>>>> 4c07014a
-
-        # Check units
-        self.equations.check_units(self.namespace, self.specifiers,
-                                   namespace)+        return '\n'.join(text)